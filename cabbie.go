// Copyright 2019 Google LLC
//
// Licensed under the Apache License, Version 2.0 (the "License");
// you may not use this file except in compliance with the License.
// You may obtain a copy of the License at
//
//      http://www.apache.org/licenses/LICENSE-2.0
//
// Unless required by applicable law or agreed to in writing, software
// distributed under the License is distributed on an "AS IS" BASIS,
// WITHOUT WARRANTIES OR CONDITIONS OF ANY KIND, either express or implied.
// See the License for the specific language governing permissions and
// limitations under the License.

//go:build windows
// +build windows

// The cabbie binary is used to manage and report Windows updates.
package main

import (
	"fmt"
	"net/http"
	_ "net/http/pprof"
	"os"
	"strings"
	"time"

	"golang.org/x/net/context"

	"flag"

	"github.com/google/aukera/client"
	"github.com/google/cabbie/cablib"
	"github.com/google/cabbie/enforcement"
	"github.com/google/cabbie/logger"
	"github.com/google/cabbie/metrics"
	"github.com/google/cabbie/notification"
	"github.com/google/cabbie/servicemgr"
	"github.com/google/subcommands"
	"github.com/scjalliance/comshim"
	"golang.org/x/sys/windows/registry"
	"golang.org/x/sys/windows/svc"
	"golang.org/x/sys/windows/svc/debug"
)

var (
	elog             debug.Log
	runInDebug       = flag.Bool("debug", false, "Run in debug mode")
	stdout           = flag.Bool("stdout", false, "Print to stdout")
	config           = new(Settings)
	categoryDefaults = []string{"Critical Updates", "Definition Updates", "Security Updates"}
	rebootEvent      = make(chan bool, 10)
	rebootActive     = false

	// Metrics
	virusUpdateSuccess         = new(metrics.Bool)
	listUpdateSuccess          = new(metrics.Bool)
	driverUpdateSuccess        = new(metrics.Bool)
	updateInstallSuccess       = new(metrics.Bool)
	rebootRequired             = new(metrics.Bool)
	deviceIsPatched            = new(metrics.Bool)
	requiredUpdateCount        = new(metrics.Int)
	enforcedUpdateCount        = new(metrics.Int)
	enforcementWatcherFailures = new(metrics.Int)
	installHResult             = new(metrics.String)
	searchHResult              = new(metrics.String)
)

// Settings contains configurable options.
type Settings struct {
	WSUSServers, RequiredCategories                                                         []string
	UpdateDrivers, UpdateVirusDef, EnableThirdParty, RebootDelay, Deadline, NotifyAvailable uint64

	// Aukera Integration
	AukeraEnabled uint64
	AukeraPort    uint64
	AukeraName    string

	PprofPort uint64

	ScriptTimeout time.Duration
}

type tickers struct {
	Default, Aukera, List, Virus, Driver, Enforcement *time.Ticker
}

func initTickers() tickers {
	return tickers{
		Default:     time.NewTicker(24 * time.Hour),
		Aukera:      time.NewTicker(5 * time.Minute),
		List:        time.NewTicker(2 * time.Hour),
		Virus:       time.NewTicker(30 * time.Minute),
		Driver:      time.NewTicker(72 * time.Hour),
		Enforcement: time.NewTicker(6 * time.Hour),
	}
}

func (t *tickers) stop() {
	t.Default.Stop()
	t.Aukera.Stop()
	t.List.Stop()
	t.Virus.Stop()
	t.Driver.Stop()
	t.Enforcement.Stop()
}

func newSettings() *Settings {
	// Set non-Zero defaults.
	return &Settings{
		AukeraName:         cablib.SvcName,
		RequiredCategories: categoryDefaults,
		UpdateVirusDef:     1,
		RebootDelay:        21600,
		Deadline:           14,
		NotifyAvailable:    1,
		AukeraPort:         9119,
		ScriptTimeout:      10 * time.Minute,
	}
}

func (s *Settings) regLoad(path string) error {
	k, err := registry.OpenKey(registry.LOCAL_MACHINE, path, registry.QUERY_VALUE)
	if err != nil {
		return err
	}
	defer k.Close()

	if m, _, err := k.GetStringsValue("WsusServers"); err == nil {
		s.WSUSServers = m
	}

	if a, _, err := k.GetStringValue("AukeraName"); err == nil {
		s.AukeraName = a
	} else {
		elog.Info(cablib.EvtErrConfig,
			fmt.Sprintf("AukeraName not found in registry, using default Name:\n%v", s.AukeraName))
	}

	if m, _, err := k.GetStringsValue("RequiredCategories"); err == nil {
		s.RequiredCategories = m
	} else {
		elog.Info(cablib.EvtErrConfig,
			fmt.Sprintf("RequiredCategories not found in registry, using default categories:\n%v", s.RequiredCategories))
	}

	if i, _, err := k.GetIntegerValue("EnableThirdParty"); err == nil {
		s.EnableThirdParty = i
	}
	if i, _, err := k.GetIntegerValue("UpdateDrivers"); err == nil {
		s.UpdateDrivers = i
	}
	if i, _, err := k.GetIntegerValue("UpdateVirusDef"); err == nil {
		s.UpdateVirusDef = i
	}
	if i, _, err := k.GetIntegerValue("RebootDelay"); err == nil {
		s.RebootDelay = i
	}
	if i, _, err := k.GetIntegerValue("Deadline"); err == nil {
		s.Deadline = i
	}
	if i, _, err := k.GetIntegerValue("NotifyAvailable"); err == nil {
		s.NotifyAvailable = i
	}
	if i, _, err := k.GetIntegerValue("AukeraEnabled"); err == nil {
		s.AukeraEnabled = i
	}
	if i, _, err := k.GetIntegerValue("AukeraPort"); err == nil {
		s.AukeraPort = i
	}
	if i, _, err := k.GetIntegerValue("PprofPort"); err == nil {
		s.PprofPort = i
	}
	if i, _, err := k.GetIntegerValue("ScriptTimeout"); err == nil {
		s.ScriptTimeout = time.Duration(i) * time.Minute
	}

	return nil
}

// Type winSvc implements svc.Handler.
type winSvc struct{}

func startService(isDebug bool) error {
	elog.Info(cablib.EvtServiceStarting, fmt.Sprintf("Starting %s service.", cablib.SvcName))
	run := svc.Run
	if isDebug {
		run = debug.Run
	}
	if err := run(cablib.SvcName, winSvc{}); err != nil {
		return fmt.Errorf("%s service failed. %v", cablib.SvcName, err)
	}
	elog.Info(cablib.EvtServiceStopped, fmt.Sprintf("%s service stopped.", cablib.SvcName))
	return nil
}

func initMetrics() error {
	var err error

	// bool metrics
	virusUpdateSuccess, err = metrics.NewBool(cablib.MetricRoot+"virusUpdateSuccess", cablib.MetricSvc)
	if err != nil {
		return fmt.Errorf("unable to initialize virusUpdateSuccess metric: %v", err)
	}
	listUpdateSuccess, err = metrics.NewBool(cablib.MetricRoot+"listUpdateSuccess", cablib.MetricSvc)
	if err != nil {
		return fmt.Errorf("unable to initialize listUpdateSuccess metric: %v", err)
	}
	driverUpdateSuccess, err = metrics.NewBool(cablib.MetricRoot+"driverUpdateSuccess", cablib.MetricSvc)
	if err != nil {
		return fmt.Errorf("unable to initialize driverUpdateSuccess metric: %v", err)
	}
	updateInstallSuccess, err = metrics.NewBool(cablib.MetricRoot+"updateInstallSuccess", cablib.MetricSvc)
	if err != nil {
		return fmt.Errorf("unable to initialize updateInstallSuccess metric: %v", err)
	}
	rebootRequired, err = metrics.NewBool(cablib.MetricRoot+"rebootRequired", cablib.MetricSvc)
	if err != nil {
		return fmt.Errorf("unable to initialize rebootRequired metric: %v", err)
	}
	deviceIsPatched, err = metrics.NewBool(cablib.MetricRoot+"deviceIsPatched", cablib.MetricSvc)
	if err != nil {
		return fmt.Errorf("unable to initialize deviceIsPatched metric: %v", err)
	}

	// integer metrics
	requiredUpdateCount, err = metrics.NewInt(cablib.MetricRoot+"requiredUpdateCount", cablib.MetricSvc)
	if err != nil {
		return fmt.Errorf("unable to initialize requiredUpdateCount metric: %v", err)
	}
	enforcedUpdateCount, err = metrics.NewInt(cablib.MetricRoot+"enforcedUpdateCount", cablib.MetricSvc)
	if err != nil {
		return fmt.Errorf("unable to initialize enforcedUpdateCount metric: %v", err)
	}
	enforcementWatcherFailures, err = metrics.NewCounter(cablib.MetricRoot+"enforcementWatcherFailures", cablib.MetricSvc)
	if err != nil {
		return fmt.Errorf("unable to create enforcementWatcherFailures metric: %v", err)
	}

	// string metrics
	installHResult, err = metrics.NewString(cablib.MetricRoot+"installHResult", cablib.MetricSvc)
	if err != nil {
		return fmt.Errorf("unable to initialize installHResult metric: %v", err)
	}
	searchHResult, err = metrics.NewString(cablib.MetricRoot+"searchHResult", cablib.MetricSvc)
	if err != nil {
		return fmt.Errorf("unable to initialize searchHResult metric: %v", err)
	}

	return nil
}

func setRebootMetric() {
	rbr, err := cablib.RebootRequired()
	if err != nil {
		elog.Error(cablib.EvtErrMetricReport, err.Error())
		return
	}

	if err := rebootRequired.Set(rbr); err != nil {
		elog.Error(cablib.EvtErrMetricReport, err.Error())
	}

	if rbr {
		rebootEvent <- rbr
	}
}

func enforce() error {
	kbs, err := enforcement.Get()
	if err != nil {
		return fmt.Errorf("error retrieving required updates: %v", err)
	}
	if err := enforcedUpdateCount.Set(int64(len(kbs.Required))); err != nil {
		elog.Error(cablib.EvtErrMetricReport, fmt.Sprintf("Error posting metric:\n%v", err))
	}
	var failures error
	if len(kbs.Required) > 0 {
		i := installCmd{kbs: strings.Join(kbs.Required, ",")}
		if err := i.installUpdates(); err != nil {
			failures = fmt.Errorf("error enforcing required updates: %v", err)
			elog.Error(cablib.EvtErrInstallFailure, failures.Error())
		}
	}
	if len(kbs.Hidden) > 0 {
		if err := hide(NewKBSetFromSlice(kbs.Hidden)); err != nil {
			failures = fmt.Errorf("error hiding updates: %v", err)
			elog.Error(cablib.EvtErrHide, failures.Error())
		}
	}
	return failures
}

func runMainLoop() error {
	if err := notification.CleanNotifications(cablib.SvcName); err != nil {
		elog.Error(cablib.EvtErrNotifications, fmt.Sprintf("Error clearing old notifications:\n%v", err))
	}

	if config.EnableThirdParty == 1 {
		if err := enableThirdPartyUpdates(); err != nil {
			elog.Error(cablib.EvtErrMisc, fmt.Sprintf("Error configuring third party updates:\n%v", err))
		}
	}

	setRebootMetric()

	// Initialize service tickers.
	t := initTickers()
	defer t.stop()

	// Run filesystem watcher for required updates configuration.
	var enforcedFile = make(chan string)
	go func() {
		for {
			err := enforcement.Watcher(enforcedFile)
			elog.Error(cablib.EvtErrEnforcement, fmt.Sprintf("failed to initialize enforcement config watcher; relying on enforcement schedule: %v", err))
			if err := enforcementWatcherFailures.Increment(); err != nil {
				elog.Error(cablib.EvtErrMetricReport, fmt.Sprintf("unable to increment enforcementWatcherFailures metric: %v", err))
			}
			time.Sleep(15 * time.Minute)
		}
	}()

	if config.AukeraEnabled == 1 {
		elog.Info(cablib.EvtMisc, "Host configured to use Aukera. Ignoring default timer.")
		t.Default.Stop()
	} else {
		elog.Info(cablib.EvtMisc, "Using default update interval.")
		t.Aukera.Stop()
	}

	if config.UpdateVirusDef == 0 {
		t.Virus.Stop()
	}

	if config.UpdateDrivers == 0 {
		t.Driver.Stop()
	}

	for {
		select {
		case <-t.Default.C:
			i := installCmd{Interactive: false}
			err := i.installUpdates()
			if e := updateInstallSuccess.Set(err == nil); e != nil {
				elog.Error(cablib.EvtErrMetricReport, fmt.Sprintf("Error posting metric:\n%v", e))
			}
			setRebootMetric()
			if err != nil {
				elog.Error(cablib.EvtErrInstallFailure, fmt.Sprintf("Error installing system updates:\n%v", err))
			}
		case <-t.Aukera.C:
			s, err := client.Label(int(config.AukeraPort), config.AukeraName)
			if err != nil {
				elog.Error(cablib.EvtErrMaintWindow, fmt.Sprintf("Error getting maintenance window %q with error:\n%v", config.AukeraName, err))
				break
			}
			if *runInDebug {
				fmt.Printf("Cabbie maintenance window schedule:\n%+v", s)
			}
			if len(s) == 0 {
				elog.Error(cablib.EvtErrMaintWindow,
					fmt.Sprintf("Aukera maintenance window label %q not found, skipping update check...", config.AukeraName))
				break
			}
			if s[0].State == "open" {
				i := installCmd{Interactive: false}
				err := i.installUpdates()
				if e := updateInstallSuccess.Set(err == nil); e != nil {
					elog.Error(cablib.EvtErrMetricReport, fmt.Sprintf("Error posting updateInstallSuccess metric:\n%v", e))
				}
				setRebootMetric()
				if err != nil {
					elog.Error(cablib.EvtErrInstallFailure, fmt.Sprintf("Error installing system updates:\n%v", err))
				}
			}
		case <-t.List.C:
			setRebootMetric()
			requiredUpdates, optionalUpdates, err := listUpdates(true)
			if e := listUpdateSuccess.Set(err == nil); e != nil {
				elog.Error(cablib.EvtErrMetricReport, fmt.Sprintf("Error posting listUpdateSuccess metric:\n%v", e))
			}
			if err != nil {
				elog.Error(cablib.EvtErrQueryFailure, fmt.Sprintf("Error getting the list of updates:\n%v", err))
				break
			}
			if err := requiredUpdateCount.Set(int64(len(requiredUpdates))); err != nil {
				elog.Error(cablib.EvtErrMetricReport, fmt.Sprintf("Error posting requiredUpdateCount metric:\n%v", err))
			}

			if len(requiredUpdates) == 0 {
				elog.Info(cablib.EvtNoUpdates, "No required updates needed to install.")
				break
			}

			elog.Info(cablib.EvtUpdatesFound, fmt.Sprintf("Found %d required updates.\nRequired updates:\n%s\nOptional updates:\n%s",
				len(requiredUpdates),
				strings.Join(requiredUpdates, "\n\n"),
				strings.Join(optionalUpdates, "\n\n")),
			)

			if config.NotifyAvailable == 1 {
				if err := notification.NewAvailableUpdateMessage().Push(); err != nil {
					elog.Error(cablib.EvtErrNotifications, fmt.Sprintf("Failed to create notification:\n%v", err))
				}
			}

			if config.Deadline != 0 {
				i := installCmd{Interactive: false, deadlineOnly: true}
				if err := i.installUpdates(); err != nil {
					elog.Error(cablib.EvtErrInstallFailure, fmt.Sprintf("Error installing system updates:\n%v", err))
				}
			}
		case <-t.Virus.C:
			i := installCmd{Interactive: false, virusDef: true}
			err := i.installUpdates()
			if e := virusUpdateSuccess.Set(err == nil); e != nil {
				elog.Error(cablib.EvtErrMetricReport, fmt.Sprintf("Error posting virusUpdateSuccess metric:\n%v", err))
			}
			if err != nil {
				elog.Error(cablib.EvtErrInstallFailure, fmt.Sprintf("Error installing virus definitions:\n%v", err))
				break
			}
		case <-t.Driver.C:
			i := installCmd{Interactive: false, drivers: true}
			err := i.installUpdates()
			if e := driverUpdateSuccess.Set(err == nil); e != nil {
				elog.Error(cablib.EvtErrMetricReport, fmt.Sprintf("Error posting driverUpdateSuccess metric:\n%v", e))
			}
			if err != nil {
				elog.Error(cablib.EvtErrInstallFailure, fmt.Sprintf("Error installing drivers:\n%v", err))
			}
			setRebootMetric()
		case file := <-enforcedFile:
			elog.Info(cablib.EvtEnforcementChange, fmt.Sprintf("Enforcement triggered by change in file %q.", file))
			if err := enforce(); err != nil {
				elog.Error(cablib.EvtErrInstallFailure, fmt.Sprintf("Error enforcing one or more updates:\n%v", err))
			}
		case <-t.Enforcement.C:
			if err := enforce(); err != nil {
				elog.Error(cablib.EvtErrInstallFailure, fmt.Sprintf("Error enforcing one or more updates:\n%v", err))
			}
		case <-rebootEvent:
			go func() {
				if !(rebootActive) {
					rebootActive = true
					elog.Info(cablib.EvtReboot, "Reboot initiated...")
					t, err := cablib.RebootTime()
					if err != nil {
						elog.Error(cablib.EvtErrPowerMgmt, fmt.Sprintf("Error getting reboot time: %v", err))
						return
					}
					if t.IsZero() {
						elog.Info(cablib.EvtMisc, "Zero time returned, no reboot defined.")
						return
					}
					if err := cablib.SystemReboot(t); err != nil {
						elog.Error(cablib.EvtErrPowerMgmt, fmt.Sprintf("SystemReboot() error:\n%v", err))
					}
					rebootActive = false
				}
			}()
		}
	}
}

// Execute starts the internal goroutine and waits for service signals from Windows.
func (m winSvc) Execute(args []string, r <-chan svc.ChangeRequest, changes chan<- svc.Status) (ssec bool, errno uint32) {

	const cmdsAccepted = svc.AcceptStop | svc.AcceptShutdown
	errch := make(chan error)

	changes <- svc.Status{State: svc.StartPending}
	go func() {
		errch <- runMainLoop()
	}()
	elog.Info(cablib.EvtServiceStarted, "Service started.")
	changes <- svc.Status{State: svc.Running, Accepts: cmdsAccepted}

loop:
	for {
		select {
		// Watch for the cabbie goroutine to fail for some reason.
		case err := <-errch:
			elog.Error(cablib.EvtErrService, fmt.Sprintf("Cabbie goroutine has failed: %v", err))
			break loop
		// Watch for service signals.
		case c := <-r:
			switch c.Cmd {
			case svc.Interrogate:
				changes <- c.CurrentStatus
			case svc.Stop, svc.Shutdown:
				break loop
			default:
				elog.Error(cablib.EvtErrService, fmt.Sprintf("Unexpected control request #%d", c))
			}
		}
	}
	changes <- svc.Status{State: svc.StopPending}
	return ssec, errno
}

func enableThirdPartyUpdates() error {
	m, err := servicemgr.InitMgrService()
	if err != nil {
		return fmt.Errorf("failed to initialize Windows update service manager: %v", err)
	}
	defer m.Close()

	r, err := m.QueryServiceRegistration(servicemgr.MicrosoftUpdate)
	if err != nil {
		return fmt.Errorf("failed to query third party service registration status: %v", err)
	}

	if r {
		return nil
	}

	return m.AddService(servicemgr.MicrosoftUpdate)
}

func main() {
	flag.Parse()
<<<<<<< HEAD

=======
>>>>>>> 7f938b96
	var err error
	elog, err = logger.NewLogger(*runInDebug)
	if err != nil {
		fmt.Println("failed to initialize logger")
		os.Exit(1)
	}
	defer elog.Close()

	// Load Cabbie config settings.
	config = newSettings()
	if err = config.regLoad(cablib.RegPath); err != nil {
		elog.Error(cablib.EvtErrConfig, fmt.Sprintf("Failed to load Cabbie config, using defaults:\n%v\nError:%v", config, err))
	}

	// If a profiling port is specified, start an HTTP server
	if config.PprofPort != 0 {
		go func() {
			http.ListenAndServe(fmt.Sprintf("localhost:%d", config.PprofPort), nil)
		}()
	}

	isSvc, err := svc.IsWindowsService()
	if err != nil {
		elog.Error(cablib.EvtErrMisc, fmt.Sprintf("Failed to determine if we are running in an interactive session: %v", err))
		os.Exit(2)
	}

	// Initialize metrics.
	if err := initMetrics(); err != nil {
		elog.Error(cablib.EvtErrMetricReport, err.Error())
	}

	comshim.Add(1)
	defer comshim.Done()

	// Running as Service.
	// TODO(b/147692789): move service logic into its own subcommand.
	if isSvc && len(os.Args) == 1 {
		if err := startService(*runInDebug); err != nil {
			elog.Error(cablib.EvtErrService, fmt.Sprintf("Failed to run service: %v", err))
			os.Exit(2)
		}
		os.Exit(0)
	}

	// Running Interactively.
	ctx := context.Background()

	subcommands.Register(subcommands.HelpCommand(), "")
	subcommands.Register(subcommands.FlagsCommand(), "")
	subcommands.Register(subcommands.CommandsCommand(), "")

	subcommands.Register(&hideCmd{}, "Update management")
	subcommands.Register(&historyCmd{}, "Update management")
	subcommands.Register(&installCmd{Interactive: true}, "Update management")
	subcommands.Register(&listCmd{}, "Update management")
	subcommands.Register(&serviceCmd{}, "Service registration management")

	if *runInDebug {
		if err := startService(true); err != nil {
			elog.Error(cablib.EvtErrService, fmt.Sprintf("Failed to run service in debug mode: %v", err))
			os.Exit(2)
		}
	}

	os.Exit(int(subcommands.Execute(ctx)))
}<|MERGE_RESOLUTION|>--- conflicted
+++ resolved
@@ -522,10 +522,6 @@
 
 func main() {
 	flag.Parse()
-<<<<<<< HEAD
-
-=======
->>>>>>> 7f938b96
 	var err error
 	elog, err = logger.NewLogger(*runInDebug)
 	if err != nil {
