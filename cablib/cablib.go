--- conflicted
+++ resolved
@@ -24,12 +24,9 @@
 	"github.com/go-ole/go-ole/oleutil"
 	"github.com/google/cabbie/notification"
 	"golang.org/x/sys/windows/registry"
-<<<<<<< HEAD
-=======
 	"github.com/go-ole/go-ole"
 	"github.com/go-ole/go-ole/oleutil"
 	"github.com/google/glazier/go/power"
->>>>>>> b89711cd
 )
 
 const (
@@ -242,7 +239,6 @@
 	return fmt.Errorf("provided value type (%v) didn't match obj field type (%v)", val.Type(), structFieldType)
 }
 
-<<<<<<< HEAD
 // FileExists used for determining if given file exists.
 func FileExists(path string) (bool, error) {
 	if path == "" {
@@ -275,8 +271,6 @@
 	return true, nil
 }
 
-=======
->>>>>>> b89711cd
 // SliceContains evaluates if a given value is in the passed slice.
 func SliceContains(slice interface{}, v interface{}) bool {
 	list := reflect.ValueOf(slice)
